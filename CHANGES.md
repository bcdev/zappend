## Version 0.4.1 (in development)

<<<<<<< HEAD
### Fixes

* If the target _parent_ directory did not exist, an exception was raised 
  reporting that the lock file to be written does not exist. Changed this to
  report that the target parent directory does not exist. [#55]
=======
### Enhancements

* Added missing documentation of the `append_step` setting in the 
  [configuration reference](https://bcdev.github.io/zappend/config/).
>>>>>>> 9e6ec28f

## Version 0.4.0 (from 2024-02-08)

### Enhancements

* A new configuration setting `append_step` can be used to validate
  the step sizes between the labels of a coordinate variable associated with
  the append dimension. Its value can be a number for numerical labels
  or a time delta value of the form `8h` (8 hours) or `2D` (two days) for
  date/time labels. The value can also be negative. [#21] 

* The configuration setting `append_step` can take the special values
  `"+"` and `"-"` which are used to verify that the labels are monotonically 
  increasing and decreasing, respectively. [#20]

* It is now possible to reference environment variables
  in configuration files using the syntax `${ENV_VAR}`. [#36]

* Added a demo Notebook `examples/zappend-demo.ipynb` and linked 
  it by a binder badge in README.md. [#47] 

### Fixes

* When `slice_source` was given as class or function and passed  
  to the `zappend()` function either as configuration entry or as keyword 
  argument, a `ValidationError` was accidentally raised. [#49]

* Fixed an issue where an absolute lock file path was computed if the target 
  Zarr path was relative in the local filesystem, and had no parent directory.
  [#45]

## Version 0.3.0 (from 2024-01-26)

### Enhancements

* Allow for passing custom slice sources via the configuration.
  The new configuration setting `slice_source` is the name of a class 
  derived from `zappend.api.SliceSource` or a function that creates an instance 
  of `zappend.api.SliceSource`. If `slice_source` is given, slices passed to 
  the zappend function or CLI command will be interpreted as parameter(s) 
  passed to the constructor of the specified class or the factory function. 
  [#27]

* It is now possible to configure runtime profiling of the `zappend`
  processing using the new configuration setting `profiling`. [#39]

* Added `--version` option to CLI. [#42]

* Using `sizes` instead of `dims` attribute of `xarray.Dataset` in 
  implementation code. [#25] 

* Enhanced documentation including docstrings of several Python API objects.

### Fixes

* Fixed a problem where the underlying i/o stream of a persistent slice dataset 
  was closed immediately after opening the dataset. [#31]
  
* Now logging ignored encodings on level DEBUG instead of WARNING because they 
  occur very likely when processing NetCDF files.

## Version 0.2.0 (from 2024-01-18)

### Enhancements

* Introduced _slice factories_
    - Allow passing slice object factories to the `zappend()` function.
      Main use case is to return instances of a custom `zappend.api.SliceSource` 
      implemented by users. [#13]

    - The utility functions `to_slice_factories` and `to_slice_factory`
      exported by `zappend.api` ease passing inputs  specific for a custom
      `SliceSource` or other callables that can produce a slice object. [#22]

* Introduced new configuration flag `persist_mem_slices`. 
  If set, in-memory `xr.Dataset` instances will be first persisted to a 
  temporary Zarr, then reopened, and then appended to the target dataset. [#11]

* Added initial documentation. [#17]

* Improved readability of generated configuration documentation.

* Using `requirements-dev.txt` for development package dependencies.

### Fixes

* Fixed problem when passing slices opened from NetCDF files. The error was 
  `TypeError: VariableEncoding.__init__() got an unexpected keyword argument 'chunksizes'`. 
  [#14]

* Fixed problem where info about closing slice was logged twice. [#9]


## Version 0.1.1 (from 2024-01-10)

Metadata fixes in `setup.cfg`. No actual code changes.

## Version 0.1.0 (from 2024-01-10)

*The initial release.*<|MERGE_RESOLUTION|>--- conflicted
+++ resolved
@@ -1,17 +1,15 @@
 ## Version 0.4.1 (in development)
 
-<<<<<<< HEAD
 ### Fixes
 
 * If the target _parent_ directory did not exist, an exception was raised 
   reporting that the lock file to be written does not exist. Changed this to
   report that the target parent directory does not exist. [#55]
-=======
+
 ### Enhancements
 
 * Added missing documentation of the `append_step` setting in the 
   [configuration reference](https://bcdev.github.io/zappend/config/).
->>>>>>> 9e6ec28f
 
 ## Version 0.4.0 (from 2024-02-08)
 
